use super::confirmation_dialog::ConfirmationOptions;
use lact_client::ConnectionStatusMsg;
use lact_schema::{request::ProfileBase, DeviceStats};
use std::sync::Arc;

#[derive(Debug, Clone)]
pub enum AppMsg {
<<<<<<< HEAD
    Error(Arc<anyhow::Error>),
    ReloadData {
        full: bool,
    },
    Stats(DeviceStats),
=======
    Error(Rc<anyhow::Error>),
    ReloadData { full: bool },
    Stats(Rc<DeviceStats>),
>>>>>>> 73adb1ab
    ApplyChanges,
    RevertChanges,
    ResetClocks,
    ResetPmfw,
    ShowGraphsWindow,
    DumpVBios,
    DebugSnapshot,
    EnableOverdrive,
    DisableOverdrive,
    ResetConfig,
    ReloadProfiles,
    SelectProfile {
        profile: Option<String>,
        auto_switch: bool,
    },
    CreateProfile(String, ProfileBase),
    DeleteProfile(String),
    MoveProfile(String, usize),
    ConnectionStatus(ConnectionStatusMsg),
    AskConfirmation(ConfirmationOptions, Box<AppMsg>),
}

impl AppMsg {
    pub fn ask_confirmation(
        inner: AppMsg,
        title: &'static str,
        message: impl Into<String>,
        buttons_type: gtk::ButtonsType,
    ) -> Self {
        Self::AskConfirmation(
            ConfirmationOptions {
                title,
                message: message.into(),
                buttons_type,
            },
            Box::new(inner),
        )
    }
}<|MERGE_RESOLUTION|>--- conflicted
+++ resolved
@@ -5,17 +5,11 @@
 
 #[derive(Debug, Clone)]
 pub enum AppMsg {
-<<<<<<< HEAD
     Error(Arc<anyhow::Error>),
     ReloadData {
         full: bool,
     },
-    Stats(DeviceStats),
-=======
-    Error(Rc<anyhow::Error>),
-    ReloadData { full: bool },
-    Stats(Rc<DeviceStats>),
->>>>>>> 73adb1ab
+    Stats(Arc<DeviceStats>),
     ApplyChanges,
     RevertChanges,
     ResetClocks,
