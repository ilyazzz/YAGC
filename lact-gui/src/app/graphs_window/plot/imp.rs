use chrono::NaiveDateTime;
use glib::Properties;

use gtk::{glib, prelude::*, subclass::prelude::*};

use std::cell::Cell;
use std::cell::RefCell;
<<<<<<< HEAD
use std::cmp;
use std::cmp::max;
=======
>>>>>>> da9b19e1
use std::collections::BTreeMap;

use super::render_thread::{RenderRequest, RenderThread};

#[derive(Properties, Default)]
#[properties(wrapper_type = super::Plot)]
pub struct Plot {
    #[property(get, set)]
    title: RefCell<String>,
    #[property(get, set)]
    value_suffix: RefCell<String>,
    #[property(get, set)]
    secondary_value_suffix: RefCell<String>,
    #[property(get, set)]
    y_label_area_size: Cell<u32>,
    #[property(get, set)]
    secondary_y_label_area_size: Cell<u32>,
    pub(super) data: RefCell<PlotData>,
    pub(super) dirty: Cell<bool>,
    render_thread: RenderThread,
}

#[glib::object_subclass]
impl ObjectSubclass for Plot {
    const NAME: &'static str = "Plot";
    type Type = super::Plot;
    type ParentType = gtk::Widget;
}

#[glib::derived_properties]
impl ObjectImpl for Plot {
    fn constructed(&self) {
        self.parent_constructed();

        let obj = self.obj();
        obj.set_height_request(250);
        obj.set_hexpand(true);
        obj.set_vexpand(true);
    }
}

impl WidgetImpl for Plot {
    fn snapshot(&self, snapshot: &gtk::Snapshot) {
        let width = self.obj().width() as u32;
        let height = self.obj().height() as u32;

        if width == 0 || height == 0 {
            return;
        }

        let last_texture = self.render_thread.get_last_texture();
        let size_changed = last_texture
            .as_ref()
            .map(|texture| (texture.width() as u32, texture.height() as u32) != (width, height))
            .unwrap_or(true);

        if self.dirty.replace(false) || size_changed {
            self.render_thread.replace_render_request(RenderRequest {
                data: self.data.borrow().clone(),
                width,
                height,
                title: self.title.borrow().clone(),
                value_suffix: self.value_suffix.borrow().clone(),
                secondary_value_suffix: self.secondary_value_suffix.borrow().clone(),
                y_label_area_size: self.y_label_area_size.get(),
                secondary_y_label_area_size: self.secondary_y_label_area_size.get(),
                supersample_factor: 4,
            });
        }

        // Rendering is always behind at least by one frame, but it's not an issue
        if let Some(texture) = last_texture {
            let bounds = gtk::graphene::Rect::new(0.0, 0.0, width as f32, height as f32);
            snapshot.append_texture(&texture, &bounds);
        }
    }
}

#[derive(Default, Clone)]
#[cfg_attr(feature = "bench", derive(Clone))]
pub struct PlotData {
    line_series: BTreeMap<String, Vec<(i64, f64)>>,
    secondary_line_series: BTreeMap<String, Vec<(i64, f64)>>,
    throttling: Vec<(i64, (String, bool))>,
}

impl PlotData {
    pub fn push_line_series(&mut self, name: &str, point: f64) {
        self.push_line_series_with_time(name, point, chrono::Local::now().naive_local());
    }

    pub fn push_secondary_line_series(&mut self, name: &str, point: f64) {
        self.push_secondary_line_series_with_time(name, point, chrono::Local::now().naive_local());
    }

    pub fn push_line_series_with_time(&mut self, name: &str, point: f64, time: NaiveDateTime) {
        self.line_series
            .entry(name.to_owned())
            .or_default()
            .push((time.and_utc().timestamp_millis(), point));
    }

    pub fn push_secondary_line_series_with_time(
        &mut self,
        name: &str,
        point: f64,
        time: NaiveDateTime,
    ) {
        self.secondary_line_series
            .entry(name.to_owned())
            .or_default()
            .push((time.and_utc().timestamp_millis(), point));
    }

    pub fn push_throttling(&mut self, name: &str, point: bool) {
        self.throttling.push((
            chrono::Local::now()
                .naive_local()
                .and_utc()
                .timestamp_millis(),
            (name.to_owned(), point),
        ));
    }

    pub fn line_series_iter(&self) -> impl Iterator<Item = (&String, &Vec<(i64, f64)>)> {
        self.line_series.iter()
    }

    pub fn secondary_line_series_iter(&self) -> impl Iterator<Item = (&String, &Vec<(i64, f64)>)> {
        self.secondary_line_series.iter()
    }

    pub fn throttling_iter(&self) -> impl Iterator<Item = (i64, &str, bool)> {
        self.throttling
            .iter()
            .map(|(time, (name, point))| (*time, name.as_str(), *point))
    }

    pub fn trim_data(&mut self, last_seconds: i64) {
        // Limit data to N seconds
        for data in self.line_series.values_mut() {
            let maximum_point = data
                .last()
                .map(|(date_time, _)| *date_time)
                .unwrap_or_default();

            data.retain(|(time_point, _)| ((maximum_point - *time_point) / 1000) < last_seconds);
        }

        self.line_series.retain(|_, data| !data.is_empty());

        for data in self.secondary_line_series.values_mut() {
            let maximum_point = data
                .last()
                .map(|(date_time, _)| *date_time)
                .unwrap_or_default();

            data.retain(|(time_point, _)| ((maximum_point - *time_point) / 1000) < last_seconds);
        }

        self.secondary_line_series
            .retain(|_, data| !data.is_empty());

        // Limit data to N seconds
        let maximum_point = self
            .throttling
            .last()
            .map(|(date_time, _)| *date_time)
            .unwrap_or_default();

        self.throttling
            .retain(|(time_point, _)| ((maximum_point - *time_point) / 1000) < last_seconds);
    }
}

<<<<<<< HEAD
impl Plot {
    pub fn plot_pdf<'a, DB>(&self, backend: DB) -> anyhow::Result<()>
    where
        DB: DrawingBackend + 'a,
        <DB as plotters::prelude::DrawingBackend>::ErrorType: 'static,
    {
        let root = backend.into_drawing_area();

        let data = self.data.borrow();

        let start_date_main = data
            .line_series_iter()
            .filter_map(|(_, data)| Some(data.first()?.0))
            .min()
            .unwrap_or_default();
        let start_date_secondary = data
            .secondary_line_series_iter()
            .filter_map(|(_, data)| Some(data.first()?.0))
            .min()
            .unwrap_or_default();
        let end_date_main = data
            .line_series_iter()
            .map(|(_, value)| value)
            .filter_map(|data| Some(data.first()?.0))
            .max()
            .unwrap_or_default();
        let end_date_secondary = data
            .secondary_line_series_iter()
            .map(|(_, value)| value)
            .filter_map(|data| Some(data.first()?.0))
            .max()
            .unwrap_or_default();

        let start_date = cmp::max(start_date_main, start_date_secondary);
        let end_date = cmp::max(end_date_main, end_date_secondary);

        let mut maximum_value = data
            .line_series_iter()
            .flat_map(|(_, data)| data.iter().map(|(_, value)| value))
            .max_by(|x, y| x.partial_cmp(y).unwrap_or(std::cmp::Ordering::Equal))
            .cloned()
            .unwrap_or_default();

        if maximum_value < 100.0f64 {
            maximum_value = 100.0f64;
        }

        root.fill(&WHITE)?;

        let y_label_area_size =
            if data.line_series.is_empty() && !data.secondary_line_series.is_empty() {
                0
            } else {
                self.y_label_area_size.get()
            };

        let mut chart = ChartBuilder::on(&root)
            .x_label_area_size(40)
            .y_label_area_size(y_label_area_size)
            .right_y_label_area_size(self.secondary_y_label_area_size.get())
            .margin(20)
            .caption(self.title.borrow().as_str(), ("sans-serif", 30))
            .build_cartesian_2d(
                start_date..max(end_date, start_date + 60 * 1000),
                0f64..maximum_value,
            )?
            .set_secondary_coord(
                start_date..max(end_date, start_date + 60 * 1000),
                0.0..100.0,
            );

        chart
            .configure_mesh()
            .x_label_formatter(&|date_time| {
                let date_time = chrono::DateTime::from_timestamp_millis(*date_time).unwrap();
                date_time.format("%H:%M:%S").to_string()
            })
            .y_label_formatter(&|x| format!("{x}{}", self.value_suffix.borrow()))
            .x_labels(5)
            .y_labels(10)
            .label_style(("sans-serif", 30))
            .draw()
            .context("Failed to draw mesh")?;

        chart
            .configure_secondary_axes()
            .y_label_formatter(&|x: &f64| format!("{x}{}", self.secondary_value_suffix.borrow()))
            .y_labels(10)
            .label_style(("sans-serif", 30))
            .draw()
            .context("Failed to draw mesh")?;

        // Draw the throttling histogram
        chart
            .draw_series(
                data.throttling_iter()
                    // Group segments of consecutive enabled/disabled throttlings
                    .chunk_by(|(_, _, point)| *point)
                    .into_iter()
                    // Filter only when throttling is enabled
                    .filter_map(|(point, group_iter)| point.then_some(group_iter))
                    // Get last and first times
                    .filter_map(|mut group_iter| {
                        let first = group_iter.next()?;
                        Some((first, group_iter.last().unwrap_or(first)))
                    })
                    // Filter out redundant data
                    .map(|((start, name, _), (end, _, _))| ((start, end), name))
                    .map(|((start_time, end_time), _)| {
                        let mut bar = Rectangle::new(
                            [(start_time, 0f64), (end_time, maximum_value)],
                            DEEPORANGE_100.filled(),
                        );
                        bar.set_margin(0, 0, 5, 5);
                        bar
                    }),
            )
            .context("Failed to draw throttling histogram")?;

        for (idx, (caption, data)) in (0..).zip(data.line_series_iter()) {
            chart
                .draw_series(LineSeries::new(
                    cubic_spline_interpolation(data.iter())
                        .into_iter()
                        .flat_map(|((first_time, second_time), segment)| {
                            // Interpolate in intervals of one millisecond
                            (first_time..second_time).map(move |current_date| {
                                (current_date, segment.evaluate(current_date))
                            })
                        }),
                    Palette99::pick(idx).stroke_width(1),
                ))
                .context("Failed to draw series")?
                .label(caption)
                .legend(move |(x, y)| {
                    Rectangle::new([(x - 10, y - 10), (x + 10, y + 10)], Palette99::pick(idx))
                });
        }

        for (idx, (caption, data)) in (0..).zip(data.secondary_line_series_iter()) {
            chart
                .draw_secondary_series(LineSeries::new(
                    cubic_spline_interpolation(data.iter())
                        .into_iter()
                        .flat_map(|((first_time, second_time), segment)| {
                            // Interpolate in intervals of one millisecond
                            (first_time..second_time).map(move |current_date| {
                                (current_date, segment.evaluate(current_date))
                            })
                        }),
                    Palette99::pick(idx + 10).stroke_width(1), // Offset the pallete pick compared to the main graph
                ))
                .context("Failed to draw series")?
                .label(caption)
                .legend(move |(x, y)| {
                    Rectangle::new(
                        [(x - 10, y - 10), (x + 10, y + 10)],
                        Palette99::pick(idx + 10),
                    )
                });
        }

        chart
            .configure_series_labels()
            .margin(40)
            .label_font(("sans-serif", 30))
            .position(SeriesLabelPosition::LowerRight)
            .background_style(WHITE.mix(0.8))
            .border_style(BLACK)
            .draw()
            .context("Failed to draw series labels")?;

        root.present()?;
        Ok(())
    }
}
=======
impl Plot {}
>>>>>>> da9b19e1
<|MERGE_RESOLUTION|>--- conflicted
+++ resolved
@@ -5,11 +5,6 @@
 
 use std::cell::Cell;
 use std::cell::RefCell;
-<<<<<<< HEAD
-use std::cmp;
-use std::cmp::max;
-=======
->>>>>>> da9b19e1
 use std::collections::BTreeMap;
 
 use super::render_thread::{RenderRequest, RenderThread};
@@ -91,9 +86,9 @@
 #[derive(Default, Clone)]
 #[cfg_attr(feature = "bench", derive(Clone))]
 pub struct PlotData {
-    line_series: BTreeMap<String, Vec<(i64, f64)>>,
-    secondary_line_series: BTreeMap<String, Vec<(i64, f64)>>,
-    throttling: Vec<(i64, (String, bool))>,
+    pub(super) line_series: BTreeMap<String, Vec<(i64, f64)>>,
+    pub(super) secondary_line_series: BTreeMap<String, Vec<(i64, f64)>>,
+    pub(super) throttling: Vec<(i64, (String, bool))>,
 }
 
 impl PlotData {
@@ -185,183 +180,4 @@
     }
 }
 
-<<<<<<< HEAD
-impl Plot {
-    pub fn plot_pdf<'a, DB>(&self, backend: DB) -> anyhow::Result<()>
-    where
-        DB: DrawingBackend + 'a,
-        <DB as plotters::prelude::DrawingBackend>::ErrorType: 'static,
-    {
-        let root = backend.into_drawing_area();
-
-        let data = self.data.borrow();
-
-        let start_date_main = data
-            .line_series_iter()
-            .filter_map(|(_, data)| Some(data.first()?.0))
-            .min()
-            .unwrap_or_default();
-        let start_date_secondary = data
-            .secondary_line_series_iter()
-            .filter_map(|(_, data)| Some(data.first()?.0))
-            .min()
-            .unwrap_or_default();
-        let end_date_main = data
-            .line_series_iter()
-            .map(|(_, value)| value)
-            .filter_map(|data| Some(data.first()?.0))
-            .max()
-            .unwrap_or_default();
-        let end_date_secondary = data
-            .secondary_line_series_iter()
-            .map(|(_, value)| value)
-            .filter_map(|data| Some(data.first()?.0))
-            .max()
-            .unwrap_or_default();
-
-        let start_date = cmp::max(start_date_main, start_date_secondary);
-        let end_date = cmp::max(end_date_main, end_date_secondary);
-
-        let mut maximum_value = data
-            .line_series_iter()
-            .flat_map(|(_, data)| data.iter().map(|(_, value)| value))
-            .max_by(|x, y| x.partial_cmp(y).unwrap_or(std::cmp::Ordering::Equal))
-            .cloned()
-            .unwrap_or_default();
-
-        if maximum_value < 100.0f64 {
-            maximum_value = 100.0f64;
-        }
-
-        root.fill(&WHITE)?;
-
-        let y_label_area_size =
-            if data.line_series.is_empty() && !data.secondary_line_series.is_empty() {
-                0
-            } else {
-                self.y_label_area_size.get()
-            };
-
-        let mut chart = ChartBuilder::on(&root)
-            .x_label_area_size(40)
-            .y_label_area_size(y_label_area_size)
-            .right_y_label_area_size(self.secondary_y_label_area_size.get())
-            .margin(20)
-            .caption(self.title.borrow().as_str(), ("sans-serif", 30))
-            .build_cartesian_2d(
-                start_date..max(end_date, start_date + 60 * 1000),
-                0f64..maximum_value,
-            )?
-            .set_secondary_coord(
-                start_date..max(end_date, start_date + 60 * 1000),
-                0.0..100.0,
-            );
-
-        chart
-            .configure_mesh()
-            .x_label_formatter(&|date_time| {
-                let date_time = chrono::DateTime::from_timestamp_millis(*date_time).unwrap();
-                date_time.format("%H:%M:%S").to_string()
-            })
-            .y_label_formatter(&|x| format!("{x}{}", self.value_suffix.borrow()))
-            .x_labels(5)
-            .y_labels(10)
-            .label_style(("sans-serif", 30))
-            .draw()
-            .context("Failed to draw mesh")?;
-
-        chart
-            .configure_secondary_axes()
-            .y_label_formatter(&|x: &f64| format!("{x}{}", self.secondary_value_suffix.borrow()))
-            .y_labels(10)
-            .label_style(("sans-serif", 30))
-            .draw()
-            .context("Failed to draw mesh")?;
-
-        // Draw the throttling histogram
-        chart
-            .draw_series(
-                data.throttling_iter()
-                    // Group segments of consecutive enabled/disabled throttlings
-                    .chunk_by(|(_, _, point)| *point)
-                    .into_iter()
-                    // Filter only when throttling is enabled
-                    .filter_map(|(point, group_iter)| point.then_some(group_iter))
-                    // Get last and first times
-                    .filter_map(|mut group_iter| {
-                        let first = group_iter.next()?;
-                        Some((first, group_iter.last().unwrap_or(first)))
-                    })
-                    // Filter out redundant data
-                    .map(|((start, name, _), (end, _, _))| ((start, end), name))
-                    .map(|((start_time, end_time), _)| {
-                        let mut bar = Rectangle::new(
-                            [(start_time, 0f64), (end_time, maximum_value)],
-                            DEEPORANGE_100.filled(),
-                        );
-                        bar.set_margin(0, 0, 5, 5);
-                        bar
-                    }),
-            )
-            .context("Failed to draw throttling histogram")?;
-
-        for (idx, (caption, data)) in (0..).zip(data.line_series_iter()) {
-            chart
-                .draw_series(LineSeries::new(
-                    cubic_spline_interpolation(data.iter())
-                        .into_iter()
-                        .flat_map(|((first_time, second_time), segment)| {
-                            // Interpolate in intervals of one millisecond
-                            (first_time..second_time).map(move |current_date| {
-                                (current_date, segment.evaluate(current_date))
-                            })
-                        }),
-                    Palette99::pick(idx).stroke_width(1),
-                ))
-                .context("Failed to draw series")?
-                .label(caption)
-                .legend(move |(x, y)| {
-                    Rectangle::new([(x - 10, y - 10), (x + 10, y + 10)], Palette99::pick(idx))
-                });
-        }
-
-        for (idx, (caption, data)) in (0..).zip(data.secondary_line_series_iter()) {
-            chart
-                .draw_secondary_series(LineSeries::new(
-                    cubic_spline_interpolation(data.iter())
-                        .into_iter()
-                        .flat_map(|((first_time, second_time), segment)| {
-                            // Interpolate in intervals of one millisecond
-                            (first_time..second_time).map(move |current_date| {
-                                (current_date, segment.evaluate(current_date))
-                            })
-                        }),
-                    Palette99::pick(idx + 10).stroke_width(1), // Offset the pallete pick compared to the main graph
-                ))
-                .context("Failed to draw series")?
-                .label(caption)
-                .legend(move |(x, y)| {
-                    Rectangle::new(
-                        [(x - 10, y - 10), (x + 10, y + 10)],
-                        Palette99::pick(idx + 10),
-                    )
-                });
-        }
-
-        chart
-            .configure_series_labels()
-            .margin(40)
-            .label_font(("sans-serif", 30))
-            .position(SeriesLabelPosition::LowerRight)
-            .background_style(WHITE.mix(0.8))
-            .border_style(BLACK)
-            .draw()
-            .context("Failed to draw series labels")?;
-
-        root.present()?;
-        Ok(())
-    }
-}
-=======
-impl Plot {}
->>>>>>> da9b19e1
+impl Plot {}