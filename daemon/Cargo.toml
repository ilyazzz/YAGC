[package]
name = "daemon"
version = "0.1.0"
authors = ["Ilya Zlobintsev <ilya.zl@protonmail.com>"]
edition = "2018"

# See more keys and their definitions at https://doc.rust-lang.org/cargo/reference/manifest.html

[dependencies]
bincode = "1.3"
serde = { version = "1.0", features = ["derive", "rc"] }
serde_json = "1.0"
vulkano = "0.20"
log = "0.4"
env_logger = "0.8"
<<<<<<< HEAD
rand = "0.7"
signal-hook = "0.3"
=======
rand = "0.8"
signal-hook = "0.1"
>>>>>>> 6dbd844c
<|MERGE_RESOLUTION|>--- conflicted
+++ resolved
@@ -13,10 +13,5 @@
 vulkano = "0.20"
 log = "0.4"
 env_logger = "0.8"
-<<<<<<< HEAD
-rand = "0.7"
+rand = "0.8"
 signal-hook = "0.3"
-=======
-rand = "0.8"
-signal-hook = "0.1"
->>>>>>> 6dbd844c
