metadata:
  name: lact-libadwaita
  description: AMDGPU control utility
  arch: x86_64
  license: MIT
  version: 0.5.3
  maintainer: ilya-zlobintsev
  url: https://github.com/ilya-zlobintsev/lact
  source:
    - '../../..'
  provides: [ lact ]
  conflicts: [ lact, lact-headless ]
  depends:
    all: [ hwdata ]
    fedora-39: [ gtk4, libdrm, libadwaita ]
    arch: [ gtk4, libadwaita ]
    opensuse-tumbleweed: [ libdrm, libadwaita ]
  build_depends:
<<<<<<< HEAD
    all: [ curl, make, dbus, clang, git ]
    fedora-39: [ gtk4-devel, gcc, libdrm-devel, blueprint-compiler, libadwaita-devel ]
    arch: [ gtk4, blueprint-compiler, libadwaita ]
=======
    all: [ curl, make, clang ]
    fedora-39: [ gtk4-devel, gcc, libdrm-devel, blueprint-compiler, libadwaita-devel, dbus ]
    arch: [ gtk4, blueprint-compiler, libadwaita, dbus ]
    opensuse-tumbleweed: [ libdrm-devel, blueprint-compiler, libadwaita-devel ]
>>>>>>> 9fc0eae9
  all_images: true
env:
  RUSTUP_URL: https://sh.rustup.rs
configure:
  steps:
    - cmd: curl -o /tmp/install_rust.sh $RUSTUP_URL
    - cmd: sh /tmp/install_rust.sh -y --default-toolchain stable
    - cmd: >-
        curl -o /tmp/blueprint-compiler.deb http://de.archive.ubuntu.com/ubuntu/pool/universe/b/blueprint-compiler/blueprint-compiler_0.10.0-3_all.deb &&
        apt install -y /tmp/blueprint-compiler.deb
      deb: true
build:
  steps:
    - cmd: bash -c "source $HOME/.cargo/env && make build-release-libadwaita"
install:
  steps:
    - cmd: bash -c "cd $PKGER_BLD_DIR && DESTDIR=$PKGER_OUT_DIR PREFIX=/usr make install"
<|MERGE_RESOLUTION|>--- conflicted
+++ resolved
@@ -16,16 +16,10 @@
     arch: [ gtk4, libadwaita ]
     opensuse-tumbleweed: [ libdrm, libadwaita ]
   build_depends:
-<<<<<<< HEAD
-    all: [ curl, make, dbus, clang, git ]
-    fedora-39: [ gtk4-devel, gcc, libdrm-devel, blueprint-compiler, libadwaita-devel ]
-    arch: [ gtk4, blueprint-compiler, libadwaita ]
-=======
-    all: [ curl, make, clang ]
+    all: [ curl, make, clang, git ]
     fedora-39: [ gtk4-devel, gcc, libdrm-devel, blueprint-compiler, libadwaita-devel, dbus ]
     arch: [ gtk4, blueprint-compiler, libadwaita, dbus ]
     opensuse-tumbleweed: [ libdrm-devel, blueprint-compiler, libadwaita-devel ]
->>>>>>> 9fc0eae9
   all_images: true
 env:
   RUSTUP_URL: https://sh.rustup.rs
